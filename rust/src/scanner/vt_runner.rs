--- conflicted
+++ resolved
@@ -4,14 +4,9 @@
 
 use std::path::PathBuf;
 
-<<<<<<< HEAD
-use crate::models::{Host, Parameter, Protocol, ScanID};
+use crate::models::{Parameter, Protocol, ScanID};
 use crate::nasl::interpreter::ForkingInterpreter;
 use crate::nasl::syntax::NaslValue;
-=======
-use crate::models::{Parameter, Protocol, ScanID};
-use crate::nasl::syntax::{Loader, NaslValue};
->>>>>>> 981f9fb2
 use crate::nasl::utils::context::{ContextStorage, Target};
 use crate::nasl::utils::{Executor, Register};
 use crate::scheduling::Stage;
@@ -209,22 +204,14 @@
             scan_id: crate::storage::ScanID(self.scan_id.clone()),
             target: self.target.clone(),
             filename,
-<<<<<<< HEAD
-            self.storage,
-            self.loader,
-            self.executor,
-        );
+            storage: self.storage,
+            loader: self.loader,
+            executor: self.executor,
+        }
+        .build();
         // TODO figure out what to do with the syntax errors here.
         let ast = code.parse().emit_errors().unwrap();
         let mut results = Box::pin(ForkingInterpreter::new(ast, register, &context).stream());
-=======
-            storage: self.storage,
-            loader: self.loader,
-            executor: self.executor,
-        }
-        .build();
-        let mut results = Box::pin(ForkingInterpreter::new(code, register, &context).stream());
->>>>>>> 981f9fb2
         while let Some(r) = results.next().await {
             match r {
                 Ok(NaslValue::Exit(x)) => return ScriptResultKind::ReturnCode(x),
