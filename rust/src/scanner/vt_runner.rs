// SPDX-FileCopyrightText: 2025 Greenbone AG
//
// SPDX-License-Identifier: GPL-2.0-or-later WITH x11vnc-openssl-exception

use crate::nasl::interpreter::ForkingInterpreter;
<<<<<<< HEAD
use crate::nasl::syntax::NaslValue;
use crate::nasl::utils::context::Target;
=======
use std::path::PathBuf;

use crate::models::{Host, Parameter, Protocol, ScanID};
use crate::nasl::syntax::{Loader, NaslValue};
use crate::nasl::utils::context::{ContextStorage, Target};
>>>>>>> 02554fad
use crate::nasl::utils::{Executor, Register};
use crate::scheduling::Stage;
use crate::storage::Retriever;
use crate::storage::error::StorageError;
use crate::storage::items::kb::{self, KbContext, KbContextKey, KbItem, KbKey};
use crate::storage::items::nvt::Nvt;
use futures::StreamExt;
use tracing::{error_span, trace, warn};

use crate::nasl::prelude::*;

use super::ExecuteError;
use super::{
    ScannerStack,
    error::{ScriptResult, ScriptResultKind},
};

/// Runs a single VT to completion on a single host.
pub struct VTRunner<'a, S: ScannerStack> {
    storage: &'a S::Storage,
    loader: &'a S::Loader,
    executor: &'a Executor,

    target: &'a Host,
    vt: &'a Nvt,
    stage: Stage,
    param: Option<&'a Vec<Parameter>>,
    scan_id: ScanID,
}

impl<'a, Stack: ScannerStack> VTRunner<'a, Stack>
where
    Stack::Storage: ContextStorage,
{
    #[allow(clippy::too_many_arguments)]
    pub async fn run(
        storage: &'a Stack::Storage,
        loader: &'a Stack::Loader,
        executor: &'a Executor,
        target: &'a Host,
        vt: &'a Nvt,
        stage: Stage,
        param: Option<&'a Vec<Parameter>>,
        scan_id: ScanID,
    ) -> Result<ScriptResult, ExecuteError> {
        let s = Self {
            storage,
            loader,
            executor,
            target,
            vt,
            stage,
            param,
            scan_id,
        };
        s.execute().await
    }

    fn parameter(
        &self,
        parameter: &Parameter,
        _register: &mut Register,
    ) -> Result<(), ExecuteError> {
        // TODO: implement
        Err(ExecuteError::Parameter(parameter.clone()))
    }

    fn set_parameters(&mut self, register: &mut Register) -> Result<(), ExecuteError> {
        if let Some(params) = &self.param {
            for p in params.iter() {
                self.parameter(p, register)?;
            }
        }
        Ok(())
    }

    fn check_key<A, B, C>(
        &self,
        key: &KbContextKey,
        result_none: A,
        result_some: B,
        result_err: C,
    ) -> Result<(), ScriptResultKind>
    where
        A: Fn() -> Option<ScriptResultKind>,
        B: Fn(Vec<KbItem>) -> Option<ScriptResultKind>,
        C: Fn(StorageError) -> Option<ScriptResultKind>,
    {
        let _span = error_span!("kb_item", %key).entered();
        let result = match self.storage.retrieve(key) {
            Ok(x) => {
                if let Some(x) = x {
                    result_some(x)
                } else {
                    trace!("not found");
                    result_none()
                }
            }
            Err(e) => {
                warn!(error=%e, "storage error");
                result_err(e)
            }
        };
        match result {
            None => Ok(()),
            Some(x) => Err(x),
        }
    }

    fn check_keys(&self, vt: &Nvt) -> Result<(), ScriptResultKind> {
        let key = self.generate_key();
        let check_required_key = |k: &str| {
            self.check_key(
                &KbContextKey(key.clone(), k.into()),
                || Some(ScriptResultKind::MissingRequiredKey(k.into())),
                |_| None,
                |_| Some(ScriptResultKind::MissingRequiredKey(k.into())),
            )
        };
        for k in &vt.required_keys {
            check_required_key(k)?
        }

        let check_mandatory_key = |k: &str| {
            self.check_key(
                &KbContextKey(key.clone(), k.into()),
                || Some(ScriptResultKind::MissingMandatoryKey(k.into())),
                |_| None,
                |_| Some(ScriptResultKind::MissingMandatoryKey(k.into())),
            )
        };
        for k in &vt.mandatory_keys {
            check_mandatory_key(k)?
        }

        let check_exclude_key = |k: &str| {
            self.check_key(
                &KbContextKey(key.clone(), k.into()),
                || None,
                |_| Some(ScriptResultKind::ContainsExcludedKey(k.into())),
                |_| None,
            )
        };
        for k in &vt.excluded_keys {
            check_exclude_key(k)?
        }

        let check_port = |pt: Protocol, port: &str| {
            let kbk = match pt {
                Protocol::UDP => KbKey::Port(kb::Port::Udp(port.to_string())),
                Protocol::TCP => KbKey::Port(kb::Port::Tcp(port.to_string())),
            };
            self.check_key(
                &KbContextKey(key.clone(), kbk),
                || Some(ScriptResultKind::MissingPort(pt, port.to_string())),
                |mut v| {
                    if !v.is_empty() && v.pop().unwrap().into() {
                        None
                    } else {
                        Some(ScriptResultKind::MissingPort(pt, port.to_string()))
                    }
                },
                |_| Some(ScriptResultKind::MissingPort(pt, port.to_string())),
            )
        };
        for k in &vt.required_ports {
            check_port(Protocol::TCP, k)?
        }
        for k in &vt.required_udp_ports {
            check_port(Protocol::UDP, k)?
        }

        Ok(())
    }

    // TODO: probably better to enhance ContextKey::Scan to contain target and scan_id?
    fn generate_key(&self) -> KbContext {
        (
            crate::storage::ScanID(self.scan_id.clone()),
            crate::storage::Target(self.target.clone()),
        )
    }

<<<<<<< HEAD
    async fn get_result_kind(&self, code: Code, register: Register) -> ScriptResultKind {
=======
    async fn get_result_kind(
        &self,
        filename: PathBuf,
        code: &str,
        register: Register,
    ) -> ScriptResultKind {
>>>>>>> 02554fad
        if let Err(e) = self.check_keys(self.vt) {
            return e;
        }
        let mut target = Target::default();
        target.set_target(self.target.clone());

        let context = Context::new(
            crate::storage::ScanID(self.scan_id.clone()),
            target,
            filename,
            self.storage,
            self.loader,
            self.executor,
        );
        // TODO figure out what to do with the syntax errors here.
        let ast = code.parse().emit_errors().unwrap();
        let mut results = Box::pin(ForkingInterpreter::new(ast, register, &context).stream());
        while let Some(r) = results.next().await {
            match r {
                Ok(NaslValue::Exit(x)) => return ScriptResultKind::ReturnCode(x),
                Err(e) => return ScriptResultKind::Error(e),
                Ok(x) => {
                    trace!(statement_result=?x);
                }
            }
        }
        ScriptResultKind::ReturnCode(0)
    }

    async fn execute(mut self) -> Result<ScriptResult, ExecuteError> {
        let code = Code::load(self.loader, &self.vt.filename)?;
        let mut register = Register::default();
        self.set_parameters(&mut register)?;

        // currently scans are limited to the target as well as the id.
        tracing::debug!("running");
<<<<<<< HEAD
        let kind = self.get_result_kind(code, register).await;
=======
        let kind = self
            .get_result_kind(self.vt.filename.clone().into(), &code, register)
            .await;
>>>>>>> 02554fad
        tracing::debug!(result=?kind, "finished");
        Ok(ScriptResult {
            oid: self.vt.oid.clone(),
            filename: self.vt.filename.clone(),
            stage: self.stage,
            kind,
            target: self.target.clone(),
        })
    }
}<|MERGE_RESOLUTION|>--- conflicted
+++ resolved
@@ -2,17 +2,12 @@
 //
 // SPDX-License-Identifier: GPL-2.0-or-later WITH x11vnc-openssl-exception
 
+use std::path::PathBuf;
+
+use crate::models::{Host, Parameter, Protocol, ScanID};
 use crate::nasl::interpreter::ForkingInterpreter;
-<<<<<<< HEAD
 use crate::nasl::syntax::NaslValue;
-use crate::nasl::utils::context::Target;
-=======
-use std::path::PathBuf;
-
-use crate::models::{Host, Parameter, Protocol, ScanID};
-use crate::nasl::syntax::{Loader, NaslValue};
 use crate::nasl::utils::context::{ContextStorage, Target};
->>>>>>> 02554fad
 use crate::nasl::utils::{Executor, Register};
 use crate::scheduling::Stage;
 use crate::storage::Retriever;
@@ -196,16 +191,12 @@
         )
     }
 
-<<<<<<< HEAD
-    async fn get_result_kind(&self, code: Code, register: Register) -> ScriptResultKind {
-=======
     async fn get_result_kind(
         &self,
         filename: PathBuf,
-        code: &str,
+        code: Code,
         register: Register,
     ) -> ScriptResultKind {
->>>>>>> 02554fad
         if let Err(e) = self.check_keys(self.vt) {
             return e;
         }
@@ -242,13 +233,9 @@
 
         // currently scans are limited to the target as well as the id.
         tracing::debug!("running");
-<<<<<<< HEAD
-        let kind = self.get_result_kind(code, register).await;
-=======
         let kind = self
-            .get_result_kind(self.vt.filename.clone().into(), &code, register)
+            .get_result_kind(self.vt.filename.clone().into(), code, register)
             .await;
->>>>>>> 02554fad
         tracing::debug!(result=?kind, "finished");
         Ok(ScriptResult {
             oid: self.vt.oid.clone(),
