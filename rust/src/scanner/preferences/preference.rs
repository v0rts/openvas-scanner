--- conflicted
+++ resolved
@@ -259,13 +259,7 @@
 }
 
 #[derive(Default, Debug, PartialEq, Eq, serde::Serialize, serde::Deserialize)]
-<<<<<<< HEAD
-struct FullScanPreferences {
-    scan_preferences: Vec<FullScanPreference>,
-}
-=======
 pub struct FullScanPreferences(Vec<FullScanPreference>);
->>>>>>> 3cd7b36f
 
 /// Configuration preference information for a scan. The type can be derived from the default value.
 #[derive(Default, Debug, Clone, PartialEq, Eq, serde::Serialize, serde::Deserialize)]
@@ -308,48 +302,6 @@
     }
 }
 
-<<<<<<< HEAD
-=======
-impl FullScanPreferences {
-    pub fn new() -> Self {
-        let mut scan_preferences = Vec::new();
-        for pref in PREFERENCES.iter() {
-            scan_preferences.push(FullScanPreference::from(pref));
-        }
-        Self(scan_preferences)
-    }
-
-    /// Override the default scanner preferences with the ones from the config file or command line.
-    pub fn override_default_preferences(&mut self, preferences: HashMap<String, ScanPrefValue>) {
-        for (pref_id, pref_val) in preferences.into_iter() {
-            if let Some(pref) = self.0.iter_mut().find(|p| p.id == *pref_id) {
-                pref.default = pref_val.clone();
-            }
-        }
-    }
-
-    pub fn set_scan_with_preferences(&self, scan: &mut Scan) {
-        let mut config_prefs_copy = self.0.clone();
-        let scan_prefs = scan.scan_preferences.clone();
-        let mut pref_index_to_remove = vec![];
-        for (i, cp) in self.0.iter().enumerate() {
-            for sp in scan_prefs.iter() {
-                if cp.id == sp.id {
-                    pref_index_to_remove.push(i);
-                }
-            }
-        }
-        for i in pref_index_to_remove.iter().rev() {
-            config_prefs_copy.remove(*i);
-        }
-
-        let conf_prefs: Vec<ScanPreference> =
-            config_prefs_copy.iter().map(ScanPreference::from).collect();
-        scan.scan_preferences.0.extend(conf_prefs);
-    }
-}
-
->>>>>>> 3cd7b36f
 #[derive(Default, Debug, PartialEq, Eq, Clone, serde::Serialize, serde::Deserialize)]
 pub struct ScanPrefs(pub Vec<ScanPreference>);
 
