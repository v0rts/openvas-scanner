// SPDX-FileCopyrightText: 2023 Greenbone AG
//
// SPDX-License-Identifier: GPL-2.0-or-later WITH x11vnc-openssl-exception

mod error;

pub use error::Error;
pub use error::ErrorKind;

use futures::{Stream, StreamExt, stream};
use std::fs::File;
use tracing::trace;

use crate::nasl::interpreter::ForkingInterpreter;
use crate::nasl::nasl_std_functions;
use crate::nasl::prelude::*;
use crate::nasl::syntax::AsBufReader;
use crate::nasl::utils::Executor;
use crate::nasl::utils::scan_ctx::ContextStorage;
use crate::nasl::utils::scan_ctx::Target;

use crate::feed::verify::check_signature;
use crate::feed::verify::{HashSumFileItem, SignatureChecker};
use crate::scanner::preferences::preference::ScanPrefs;
use crate::storage::ScanID;
use crate::storage::items::nvt::FeedVersion;
use crate::storage::items::nvt::FileName;

use super::verify;

/// Updates runs nasl plugin with description true and uses given storage to store the descriptive
/// information
pub struct Update<'a, S, L, V> {
    /// Is used to store data
    storage: &'a S,
    /// Is used to load nasl plugins by a relative path
    loader: &'a L,
    /// Initial data, usually set in new.
    initial: Vec<(String, NaslValue)>,
    /// How often loader or storage should retry before giving up when a retryable error occurs.
    max_retry: usize,
    verifier: V,
    feed_version_set: bool,
    executor: Executor,
}

/// Loads the plugin_feed_info and returns the feed version
pub async fn feed_version(
    loader: &dyn Loader,
    dispatcher: &dyn ContextStorage,
) -> Result<String, ErrorKind> {
    let feed_info_filename = "plugin_feed_info.inc";
    let code = Code::load(loader, feed_info_filename)?;
    let register = Register::default();
    let scan_id = ScanID("".to_string());
    let target = Target::localhost();
    let ports = Default::default();
    let filename = "";
    let executor = nasl_std_functions();
    let scan_params = ScanPrefs::new();
    let alive_test_methods = Vec::default();
    let cb = ScanCtxBuilder {
        storage: dispatcher,
        loader,
        executor: &executor,
        target,
        ports,
        filename,
        scan_id,
        scan_preferences: scan_params,
        alive_test_methods,
    };
    let context = cb.build();
    let mut interpreter = ForkingInterpreter::new(
        code.parse().emit_errors().map_err(ErrorKind::SyntaxError)?,
        register,
        &context,
    );
    interpreter.execute_all().await?;

    let feed_version = interpreter
        .register()
        .nasl_value("PLUGIN_SET")
        .map(|x| x.to_string())
        .unwrap_or_else(|_| "0".to_owned());
    Ok(feed_version)
}

impl<'a, S, L, V> SignatureChecker for Update<'a, S, L, V>
where
    S: Sync + Send + ContextStorage,
    L: Sync + Send + Loader + AsBufReader<File>,
    V: Iterator<Item = Result<HashSumFileItem<'a>, verify::Error>>,
{
}

impl<'a, S, L, V> Update<'a, S, L, V>
where
    S: Sync + Send + ContextStorage,
    L: Sync + Send + Loader + AsBufReader<File>,
    V: Iterator<Item = Result<HashSumFileItem<'a>, verify::Error>> + 'a,
{
    /// Creates an updater. This updater is implemented as a iterator.
    ///
    /// It will iterate through the filenames retrieved by the verifier and execute each found
    /// `.nasl` script in description mode. When there is no filename left than it will handle the
    /// corresponding `plugin_feed_info.inc` to set the feed version. This is done after each file
    /// has run in description mode because some legacy systems consider a feed update done when
    /// the version is set.
    pub fn init(
        openvas_version: &str,
        max_retry: usize,
        loader: &'a L,
        storage: &'a S,
        verifier: V,
    ) -> Self {
        let initial = vec![
            ("description".to_owned(), true.into()),
            ("OPENVAS_VERSION".to_owned(), openvas_version.into()),
        ];
        Self {
            initial,
            max_retry,
            loader,
            storage,
            verifier,
            feed_version_set: false,
            executor: nasl_std_functions(),
        }
    }

    /// Loads the plugin_feed_info and returns the feed version
    pub async fn feed_version(&self) -> Result<String, ErrorKind> {
        feed_version(self.loader, self.storage).await
    }

    /// Check if the current feed is outdated.
    pub async fn feed_is_outdated(&self, current_version: String) -> Result<bool, ErrorKind> {
        // the version in file
        let v = self.feed_version().await?;
        if !current_version.is_empty() {
            return Ok(v.as_str() != current_version.as_str());
        };

        Ok(true)
    }

    /// plugin_feed_info must be handled differently.
    ///
    /// Usually a plugin_feed_info.inc is setup as a listing of keys.
    /// The feed_version is loaded from that inc file.
    /// Therefore we need to load the plugin_feed_info and extract the feed_version
    /// to put into the corresponding dispatcher.
    async fn dispatch_feed_info(&self) -> Result<String, ErrorKind> {
        let feed_version = self.feed_version().await?;
        self.storage
            .retry_dispatch(FeedVersion, feed_version, self.max_retry)?;

        let feed_info_key = "plugin_feed_info.inc";
        Ok(feed_info_key.into())
    }

    /// Runs a single plugin in description mode.
    async fn single(&self, key: &FileName) -> Result<i64, ErrorKind> {
<<<<<<< HEAD
        let code = Code::load(self.loader, &key.0)?;

        // Technically, we don't need to set the "description" variable
        // anymore, since the parse_description_block function returns
        // the statements from within the if.
        let register = Register::from_global_variables(&self.initial);
        let scan_params = Vec::default();
=======
        let code = self.loader.load(&key.0)?;
        let register = Register::root_initial(&self.initial);
        let scan_params = ScanPrefs::new();
        let alive_test_methods = Vec::default();
>>>>>>> ab8333e1
        let target = Target::localhost();
        let ports = Default::default();
        let context = ScanCtxBuilder {
            scan_id: ScanID(key.0.clone()),
            target,
            ports,
            filename: &key.0,
            storage: self.storage,
            loader: self.loader,
            executor: &self.executor,
            scan_preferences: scan_params,
            alive_test_methods,
        };
        let context = context.build();
        let ast = code
            .parse_description_block()
            .emit_errors()
            .map_err(ErrorKind::SyntaxError)?;
        let mut results = Box::pin(ForkingInterpreter::new(ast, register, &context).stream());
        while let Some(stmt) = results.next().await {
            match stmt {
                Ok(NaslValue::Exit(i)) => {
                    return Ok(i);
                }
                Ok(_) => {}
                Err(e) => return Err(e.into()),
            }
        }
        Err(ErrorKind::MissingExit(key.0.clone()))
    }

    /// Perform a signature check of the sha256sums file
    pub fn verify_signature(&self) -> Result<(), verify::Error> {
        let path = self.loader.root_path().unwrap();
        check_signature(&path)
    }

    /// Run the feed update and log each result with the
    /// given log level. If an error occurs, return it.
    pub async fn perform_update(self) -> Result<(), Error> {
        let results = self.stream().collect::<Vec<_>>().await;
        for result in results.into_iter() {
            let result = result?;
            trace!(?result);
        }
        Ok(())
    }

    pub fn stream(self) -> impl Stream<Item = Result<String, Error>> + 'a {
        stream::unfold(self, |mut s| async move { s.next().await.map(|x| (x, s)) })
    }

    async fn next(&mut self) -> Option<Result<String, Error>> {
        match self.verifier.find(|x| {
            x.as_ref()
                .map(|x| x.get_filename().ends_with(".nasl"))
                .unwrap_or(true)
        }) {
            Some(Ok(k)) => {
                if let Err(e) = k.verify() {
                    return Some(Err(e.into()));
                }

                let mut filename = k.get_filename();
                if filename.starts_with("./") {
                    // sha256sums may start with ./ so we have to remove those as dependencies
                    // within nasl scripts usually don't entail them.
                    filename = filename[2..].to_string();
                }
                let k = FileName(filename.clone());
                self.single(&k)
                    .await
                    .map(|_| k.0.clone())
                    .map_err(|kind| Error {
                        kind,
                        key: k.0.clone(),
                    })
                    .into()
            }
            Some(Err(e)) => Some(Err(e.into())),
            None if !self.feed_version_set => {
                let result = self.dispatch_feed_info().await.map_err(|kind| Error {
                    kind,
                    key: "plugin_feed_info.inc".to_string(),
                });
                self.feed_version_set = true;
                Some(result)
            }
            None => None,
        }
    }
}<|MERGE_RESOLUTION|>--- conflicted
+++ resolved
@@ -162,20 +162,14 @@
 
     /// Runs a single plugin in description mode.
     async fn single(&self, key: &FileName) -> Result<i64, ErrorKind> {
-<<<<<<< HEAD
         let code = Code::load(self.loader, &key.0)?;
 
         // Technically, we don't need to set the "description" variable
         // anymore, since the parse_description_block function returns
         // the statements from within the if.
         let register = Register::from_global_variables(&self.initial);
-        let scan_params = Vec::default();
-=======
-        let code = self.loader.load(&key.0)?;
-        let register = Register::root_initial(&self.initial);
-        let scan_params = ScanPrefs::new();
+        let scan_params = ScanPrefs(Vec::default());
         let alive_test_methods = Vec::default();
->>>>>>> ab8333e1
         let target = Target::localhost();
         let ports = Default::default();
         let context = ScanCtxBuilder {
