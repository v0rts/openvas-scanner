// SPDX-FileCopyrightText: 2023 Greenbone AG
//
// SPDX-License-Identifier: GPL-2.0-or-later WITH x11vnc-openssl-exception

mod error;

pub use error::Error;
pub use error::ErrorKind;

use futures::{Stream, StreamExt, stream};
use std::fs::File;
use tracing::trace;

use crate::nasl::ContextType;
use crate::nasl::interpreter::ForkingInterpreter;
use crate::nasl::interpreter::Interpreter;
use crate::nasl::nasl_std_functions;
use crate::nasl::prelude::*;
use crate::nasl::syntax::AsBufReader;
use crate::nasl::utils::Executor;
use crate::nasl::utils::context::ContextStorage;
use crate::nasl::utils::context::Target;

use crate::feed::verify::check_signature;
use crate::feed::verify::{HashSumFileItem, SignatureChecker};
use crate::storage::ScanID;
use crate::storage::items::nvt::FeedVersion;
use crate::storage::items::nvt::FileName;

use super::verify;

/// Updates runs nasl plugin with description true and uses given storage to store the descriptive
/// information
pub struct Update<'a, S, L, V> {
    /// Is used to store data
    storage: &'a S,
    /// Is used to load nasl plugins by a relative path
    loader: &'a L,
    /// Initial data, usually set in new.
    initial: Vec<(String, ContextType)>,
    /// How often loader or storage should retry before giving up when a retryable error occurs.
    max_retry: usize,
    verifier: V,
    feed_version_set: bool,
    executor: Executor,
}

/// Loads the plugin_feed_info and returns the feed version
pub async fn feed_version(
    loader: &dyn Loader,
    dispatcher: &dyn ContextStorage,
) -> Result<String, ErrorKind> {
    let feed_info_filename = "plugin_feed_info.inc";
    let code = Code::load(loader, feed_info_filename)?;
    let register = Register::default();
<<<<<<< HEAD
    let k = ScanID("".to_string());
    let target = Target::default();
    let filename = Default::default();
    // TODO add parameter to struct
    let functions = nasl_std_functions();
    let context = Context::new(k, target, filename, dispatcher, loader, &functions);
    // TODO do not unwrap here, handle errors
    let mut interpreter = Interpreter::new(register, code.parse().emit_errors().unwrap(), &context);
    interpreter.execute_all().await?;
=======
    let scan_id = ScanID("".to_string());
    let target = Target::do_not_resolve_hostname("");
    let filename = "";
    let executor = nasl_std_functions();
    let cb = ContextBuilder {
        storage: dispatcher,
        loader,
        executor: &executor,
        target,
        filename,
        scan_id,
    };
    let context = cb.build();
    let mut interpreter = Interpreter::new(register, Lexer::new(Tokenizer::new(&code)), &context);
    for stmt in crate::nasl::syntax::parse(&code) {
        let stmt = stmt?;
        interpreter.resolve(&stmt).await?;
    }
>>>>>>> 981f9fb2

    let feed_version = interpreter
        .register()
        .named("PLUGIN_SET")
        .map(|x| x.to_string())
        .unwrap_or_else(|| "0".to_owned());
    Ok(feed_version)
}

impl<'a, S, L, V> SignatureChecker for Update<'a, S, L, V>
where
    S: Sync + Send + ContextStorage,
    L: Sync + Send + Loader + AsBufReader<File>,
    V: Iterator<Item = Result<HashSumFileItem<'a>, verify::Error>>,
{
}

impl<'a, S, L, V> Update<'a, S, L, V>
where
    S: Sync + Send + ContextStorage,
    L: Sync + Send + Loader + AsBufReader<File>,
    V: Iterator<Item = Result<HashSumFileItem<'a>, verify::Error>> + 'a,
{
    /// Creates an updater. This updater is implemented as a iterator.
    ///
    /// It will iterate through the filenames retrieved by the verifier and execute each found
    /// `.nasl` script in description mode. When there is no filename left than it will handle the
    /// corresponding `plugin_feed_info.inc` to set the feed version. This is done after each file
    /// has run in description mode because some legacy systems consider a feed update done when
    /// the version is set.
    pub fn init(
        openvas_version: &str,
        max_retry: usize,
        loader: &'a L,
        storage: &'a S,
        verifier: V,
    ) -> Self {
        let initial = vec![
            ("description".to_owned(), true.into()),
            ("OPENVAS_VERSION".to_owned(), openvas_version.into()),
        ];
        Self {
            initial,
            max_retry,
            loader,
            storage,
            verifier,
            feed_version_set: false,
            executor: nasl_std_functions(),
        }
    }

    /// Loads the plugin_feed_info and returns the feed version
    pub async fn feed_version(&self) -> Result<String, ErrorKind> {
        feed_version(self.loader, self.storage).await
    }

    /// Check if the current feed is outdated.
    pub async fn feed_is_outdated(&self, current_version: String) -> Result<bool, ErrorKind> {
        // the version in file
        let v = self.feed_version().await?;
        if !current_version.is_empty() {
            return Ok(v.as_str() != current_version.as_str());
        };

        Ok(true)
    }

    /// plugin_feed_info must be handled differently.
    ///
    /// Usually a plugin_feed_info.inc is setup as a listing of keys.
    /// The feed_version is loaded from that inc file.
    /// Therefore we need to load the plugin_feed_info and extract the feed_version
    /// to put into the corresponding dispatcher.
    async fn dispatch_feed_info(&self) -> Result<String, ErrorKind> {
        let feed_version = self.feed_version().await?;
        self.storage
            .retry_dispatch(FeedVersion, feed_version, self.max_retry)?;

        let feed_info_key = "plugin_feed_info.inc";
        Ok(feed_info_key.into())
    }

    /// Runs a single plugin in description mode.
    async fn single(&self, key: &FileName) -> Result<i64, ErrorKind> {
<<<<<<< HEAD
        let code = Code::load(self.loader, &key.0)?;

=======
        let code = self.loader.load(&key.0)?;
>>>>>>> 981f9fb2
        let register = Register::root_initial(&self.initial);
        let target = Target::do_not_resolve_hostname("");
        let context = ContextBuilder {
            scan_id: ScanID(key.0.clone()),
            target,
<<<<<<< HEAD
            key.0.clone().into(),
            self.storage,
            self.loader,
            &self.executor,
        );
        let ast = code.parse().emit_errors().unwrap();
        let mut results = Box::pin(ForkingInterpreter::new(ast, register, &context).stream());
=======
            filename: &key.0,
            storage: self.storage,
            loader: self.loader,
            executor: &self.executor,
        };
        let context = context.build();
        let mut results = Box::pin(ForkingInterpreter::new(&code, register, &context).stream());
>>>>>>> 981f9fb2
        while let Some(stmt) = results.next().await {
            match stmt {
                Ok(NaslValue::Exit(i)) => {
                    return Ok(i);
                }
                Ok(_) => {}
                Err(e) => return Err(e.into()),
            }
        }
        Err(ErrorKind::MissingExit(key.0.clone()))
    }

    /// Perform a signature check of the sha256sums file
    pub fn verify_signature(&self) -> Result<(), verify::Error> {
        let path = self.loader.root_path().unwrap();
        check_signature(&path)
    }

    /// Run the feed update and log each result with the
    /// given log level. If an error occurs, return it.
    pub async fn perform_update(self) -> Result<(), Error> {
        let results = self.stream().collect::<Vec<_>>().await;
        for result in results.into_iter() {
            let result = result?;
            trace!(?result);
        }
        Ok(())
    }

    pub fn stream(self) -> impl Stream<Item = Result<String, Error>> + 'a {
        stream::unfold(self, |mut s| async move { s.next().await.map(|x| (x, s)) })
    }

    async fn next(&mut self) -> Option<Result<String, Error>> {
        match self.verifier.find(|x| {
            x.as_ref()
                .map(|x| x.get_filename().ends_with(".nasl"))
                .unwrap_or(true)
        }) {
            Some(Ok(k)) => {
                if let Err(e) = k.verify() {
                    return Some(Err(e.into()));
                }

                let mut filename = k.get_filename();
                if filename.starts_with("./") {
                    // sha256sums may start with ./ so we have to remove those as dependencies
                    // within nasl scripts usually don't entail them.
                    filename = filename[2..].to_string();
                }
                let k = FileName(filename.clone());
                self.single(&k)
                    .await
                    .map(|_| k.0.clone())
                    .map_err(|kind| Error {
                        kind,
                        key: k.0.clone(),
                    })
                    .into()
            }
            Some(Err(e)) => Some(Err(e.into())),
            None if !self.feed_version_set => {
                let result = self.dispatch_feed_info().await.map_err(|kind| Error {
                    kind,
                    key: "plugin_feed_info.inc".to_string(),
                });
                self.feed_version_set = true;
                Some(result)
            }
            None => None,
        }
    }
}<|MERGE_RESOLUTION|>--- conflicted
+++ resolved
@@ -53,17 +53,6 @@
     let feed_info_filename = "plugin_feed_info.inc";
     let code = Code::load(loader, feed_info_filename)?;
     let register = Register::default();
-<<<<<<< HEAD
-    let k = ScanID("".to_string());
-    let target = Target::default();
-    let filename = Default::default();
-    // TODO add parameter to struct
-    let functions = nasl_std_functions();
-    let context = Context::new(k, target, filename, dispatcher, loader, &functions);
-    // TODO do not unwrap here, handle errors
-    let mut interpreter = Interpreter::new(register, code.parse().emit_errors().unwrap(), &context);
-    interpreter.execute_all().await?;
-=======
     let scan_id = ScanID("".to_string());
     let target = Target::do_not_resolve_hostname("");
     let filename = "";
@@ -77,12 +66,9 @@
         scan_id,
     };
     let context = cb.build();
-    let mut interpreter = Interpreter::new(register, Lexer::new(Tokenizer::new(&code)), &context);
-    for stmt in crate::nasl::syntax::parse(&code) {
-        let stmt = stmt?;
-        interpreter.resolve(&stmt).await?;
-    }
->>>>>>> 981f9fb2
+    // TODO do not unwrap here, handle errors
+    let mut interpreter = Interpreter::new(register, code.parse().emit_errors().unwrap(), &context);
+    interpreter.execute_all().await?;
 
     let feed_version = interpreter
         .register()
@@ -168,34 +154,22 @@
 
     /// Runs a single plugin in description mode.
     async fn single(&self, key: &FileName) -> Result<i64, ErrorKind> {
-<<<<<<< HEAD
         let code = Code::load(self.loader, &key.0)?;
 
-=======
-        let code = self.loader.load(&key.0)?;
->>>>>>> 981f9fb2
         let register = Register::root_initial(&self.initial);
         let target = Target::do_not_resolve_hostname("");
         let context = ContextBuilder {
             scan_id: ScanID(key.0.clone()),
             target,
-<<<<<<< HEAD
-            key.0.clone().into(),
-            self.storage,
-            self.loader,
-            &self.executor,
-        );
-        let ast = code.parse().emit_errors().unwrap();
-        let mut results = Box::pin(ForkingInterpreter::new(ast, register, &context).stream());
-=======
             filename: &key.0,
             storage: self.storage,
             loader: self.loader,
             executor: &self.executor,
         };
         let context = context.build();
-        let mut results = Box::pin(ForkingInterpreter::new(&code, register, &context).stream());
->>>>>>> 981f9fb2
+        // TODO: Do not unwrap here.
+        let ast = code.parse().emit_errors().unwrap();
+        let mut results = Box::pin(ForkingInterpreter::new(ast, register, &context).stream());
         while let Some(stmt) = results.next().await {
             match stmt {
                 Ok(NaslValue::Exit(i)) => {
