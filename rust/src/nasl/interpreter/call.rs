--- conflicted
+++ resolved
@@ -77,35 +77,23 @@
                                 skip_until_return,
                             });
                         }
-<<<<<<< HEAD
-                        tracing::trace!(return_value=?r, "returning interpreter instance" );
-                        r
-                    } else {
-                        NaslValue::Null
-                    })
-                } else {
-                    r.map_err(|x| {
-                        InterpretError::new(
-                            InterpretErrorKind::FunctionCallError(FunctionCallError::new(name, x)),
-                            Some(statement.clone()),
-                        )
-                    })
-=======
                     }
->>>>>>> 2f613e5c
                 }
                 self.run_specific.extend(additional);
                 Ok(x[0].clone())
             }
 
-            Some(Ok(NaslValue::Fork(x))) if self.index == 0 && x.is_empty() => {
-                Ok(NaslValue::Null)
-            }
+            Some(Ok(NaslValue::Fork(x))) if self.index == 0 && x.is_empty() => Ok(NaslValue::Null),
 
             Some(Ok(NaslValue::Fork(_))) => {
                 unreachable!("NaslValue::Fork must only occur on root instance, all other cases should return a value within run_specific")
             }
-            Some(r) => r.map_err(|x| FunctionError::new(name, x).into()),
+            Some(r) => r.map_err(|e| {
+                InterpretError::new(
+                    InterpretErrorKind::FunctionCallError(FunctionCallError::new(name, e)),
+                    Some(statement.clone()),
+                )
+            }),
             None => {
                 let found = self
                     .register()
@@ -198,16 +186,9 @@
 "#,
         );
 
-        let results: Vec<_> = t
-            .results()
-            .into_iter()
-            .filter_map(|x| x.ok())
-            .collect();
-
-        assert_eq!(
-            results,
-            vec!["\0:\0".into()]
-        );
+        let results: Vec<_> = t.results().into_iter().filter_map(|x| x.ok()).collect();
+
+        assert_eq!(results, vec!["\0:\0".into()]);
     }
 
     #[test]
