--- conflicted
+++ resolved
@@ -74,12 +74,7 @@
 /// The return value is an array a with a[0] being the encrypted data and
 /// a[1] the new initialization vector to use for the next part of the
 /// data.
-<<<<<<< HEAD
-
 fn bf_cbc_encrypt(register: &Register, _: &Context) -> Result<NaslValue, FnError> {
-=======
-fn bf_cbc_encrypt(register: &Register, _: &Context) -> Result<NaslValue, FunctionErrorKind> {
->>>>>>> 2f613e5c
     cbc::<Blowfish>(register, Crypt::Encrypt)
 }
 
